--- conflicted
+++ resolved
@@ -32,10 +32,6 @@
 };
 
 var buffer = '';
-<<<<<<< HEAD
-var log = restify.log;
-=======
->>>>>>> c71daf89
 
 var usageStr = common.buildUsageString(Options);
 usageStr += ' url';
@@ -45,69 +41,7 @@
 
 // Totally ripped off from npm. Thanks isaacs@!
 
-<<<<<<< HEAD
-function prompt (p, def, silent, cb) {
-  if (!cb) cb = silent, silent = false
-  if (!cb) cb = def, def = null
-  if (def) p += "("+(silent ? "<hidden>" : def)+") "
-  var r = (silent ? silentRead : read).bind(null, def, cb)
-  if (!process.stdout.write(p)) process.stdout.on("drain", function D () {
-    process.stdout.removeListener("drain", D)
-    r()
-  })
-  else r()
-}
-
-function read (def, cb) {
-  var stdin = process.openStdin()
-    , val = ""
-  stdin.resume()
-  stdin.setEncoding("utf8")
-  stdin.on("error", cb)
-  stdin.on("data", function D (chunk) {
-    val += buffer + chunk
-    buffer = ""
-    val = val.replace(/\r/g, '')
-    if (val.indexOf("\n") !== -1) {
-      if (val !== "\n") val = val.replace(/^\n+/, "")
-      buffer = val.substr(val.indexOf("\n"))
-      val = val.substr(0, val.indexOf("\n"))
-      stdin.pause()
-      stdin.removeListener("data", D)
-      stdin.removeListener("error", cb)
-      val = val.trim() || def
-      cb(null, val)
-    }
-  })
-}
-
-function silentRead (def, cb) {
-  var stdin = process.openStdin()
-    , val = ""
-  tty.setRawMode(true)
-  stdin.resume()
-  stdin.on("error", cb)
-  stdin.on("data", function D (c) {
-    c = "" + c
-    switch (c) {
-      case "\n": case "\r": case "\r\n": case "\u0004":
-        tty.setRawMode(false)
-        stdin.removeListener("data", D)
-        stdin.removeListener("error", cb)
-        val = val.trim() || def
-        process.stdout.write("\n")
-        stdin.pause()
-        return cb(null, val)
-      case "\u0003": case "\0":
-        return cb("cancelled")
-        break
-      default:
-        val += buffer + c
-        buffer = ""
-        break
-    }
-  })
-=======
+
 function prompt(p, def, silent, cb) {
     if (!cb) {
         cb = silent;
@@ -184,7 +118,7 @@
             // This does not always return a value INTENTIONALLY
         }
     });
->>>>>>> c71daf89
+
 }
 
 
@@ -231,17 +165,13 @@
                 process.exit(3);
             }
 
-<<<<<<< HEAD
-      dumpEnvVars(url, account, key.name);
-      console.log('export SDC_CLI_IDENTITY=' + file.replace(/\.pub$/, ''));
-      process.exit(0);
-=======
+
             dumpEnvVars(sdc_url, account, key2.name);
             console.log('export SDC_CLI_IDENTITY=' +
                 file.replace(/\.pub$/, ''));
             process.exit(0);
         });
->>>>>>> c71daf89
+
     });
 }
 
@@ -249,21 +179,10 @@
 ///--- Mainline
 
 var parsed = nopt(Options, ShortOptions, process.argv, 2);
-<<<<<<< HEAD
-if (parsed.help)
-  common.usage(usageStr);
-if (parsed.debug)
-  restify.log.level(restify.LogLevel.Trace);
-
-
-var url = parsed.argv.remain[0] || process.env.SDC_CLI_URL;
-if (!url)
-  common.usage(usageStr, 1, 'url of SmartDataCenter CloudAPI required');
-=======
+
 if (parsed.help) {
     common.usage(usageStr);
 }
->>>>>>> c71daf89
 
 if (parsed.argv.remain.length < 1) {
     common.usage(usageStr, 1, 'url of SmartDataCenter CloudAPI required');
@@ -277,35 +196,11 @@
         process.exit(5);
     }
 
-<<<<<<< HEAD
-    var client = new CloudAPI({
-      url: url,
-      account: username,
-      noCache: true,
-      username: username,
-      password: password
-    });
-
-    return client.listKeys(function(err, keys) {
-      if (err) {
-        if (err.httpCode === 401) {
-          console.error('The username or password you entered is incorrect.');
-        } else if (err.httpCode === 302) {
-          console.error('SmartDataCenter is available at: %s',
-                        err.details.headers.location);
-        } else {
-          console.error('Error communicating with SmartDataCenter: %s',
-                        err.message);
-        }
-        process.exit(1);
-      }
-=======
     return prompt('Password: ', null, true, function (err2, password) {
         if (err2) {
             console.error('Unable to read password: ' + err2.message);
             process.exit(5);
         }
->>>>>>> c71daf89
 
         if (!password || !password.length) {
             console.error('You did not enter a password.');
