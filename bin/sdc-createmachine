--- conflicted
+++ resolved
@@ -15,36 +15,6 @@
 ///--- Globals
 
 var Options = {
-<<<<<<< HEAD
-  "account": String,
-  "debug": Boolean,
-  "dataset": String,
-  "help": Boolean,
-  "identity": path,
-  "keyId": String,
-  "metadata": [String, Array],
-  "name": String,
-  "package": String,
-  "script": path,
-  "tag": [String, Array],
-  "url": url
-};
-
-var ShortOptions = {
-  "a": ["--account"],
-  "d": ["--debug"],
-  "e": ["--dataset"],
-  "h": ["--help"],
-  "?": ["--help"],
-  "i": ["--identity"],
-  "k": ["--keyId"],
-  "m": ["--metadata"],
-  "n": ["--name"],
-  "p": ["--package"],
-  "s": ["--script"],
-  "t": ["--tag"],
-  "u": ["--url"]
-=======
     'account': String,
     'debug': Boolean,
     'dataset': String,
@@ -73,7 +43,6 @@
     's': ['--script'],
     't': ['--tag'],
     'u': ['--url']
->>>>>>> c71daf89
 };
 
 
@@ -110,14 +79,7 @@
         var us = fs.readFileSync(parsed.script, 'utf-8');
         opts['metadata.user-script'] = us.toString();
     }
-<<<<<<< HEAD
-  }
-  if (parsed.script) {
-    us = fs.readFileSync(parsed.script, 'utf-8');
-    opts['metadata.user-script'] = us.toString();
-  }
-=======
->>>>>>> c71daf89
+
 
     var client = common.newClient(parsed);
     client.createMachine(opts, common.callback);
